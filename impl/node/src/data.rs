use byteorder::{BigEndian, ReadBytesExt, WriteBytesExt};
use gdal::raster::{Dataset, Driver};

use std::error::Error;
use std::fs::File;
use std::path::PathBuf;

pub struct ImageMetadata {
    pub coverage: f64,
    pub geohash: String,
    pub path: String,
    pub platform: String,
}

pub struct DataManager {
    directory: PathBuf,
}

impl DataManager {
    pub fn new(directory: PathBuf) -> DataManager {
        DataManager {
            directory: directory,
        }
    }

    pub fn write_image(&self, platform: &str, geohash: &str, tile: &str,
            dataset: &Dataset) -> Result<(), Box<dyn Error>> {
        // create directory 'self.directory/platform/geohash'
        let mut path = self.directory.clone();
        path.push(platform);
        path.push(geohash);

        std::fs::create_dir_all(&path)?;

<<<<<<< HEAD
        // save image file
        path.push(product_id);
        path.set_extension("tif");

        {
            let image = st_image.get_image();
            image.save_with_format(&path, ImageFormat::Tiff)?;
        }
=======
        // save image file 'self.directory/platform/geohash/tile' - TODO error
        path.push(tile);
        
        let driver = Driver::get("GTiff").unwrap();
        dataset.create_copy(&driver, &path.to_string_lossy()).unwrap();
>>>>>>> 55599b7d

        // write metadata file
        path.set_extension("meta");
        let mut metadata_file = File::create(&path)?;

        // write image 'coverage' - TODO error
        let coverage = st_image::coverage(&dataset).unwrap();
        metadata_file.write_f64::<BigEndian>(coverage)?;

        Ok(())
    }

    pub fn search_images(&self, geohash: &str, platform: &str)
            -> Result<Vec<ImageMetadata>, Box<dyn Error>> {
        // compile glob file search regex
        let directory = format!("{}/{}/{}/*meta",
            self.directory.to_string_lossy(), platform, geohash);

        // search for metadata files
        let mut vec = Vec::new();
        for entry in glob::glob(&directory)? {
            let mut path = entry?;
            let mut file = File::open(&path)?;

            // read 'coverage'
            let coverage = file.read_f64::<BigEndian>()?;

            // parse platform and geohash from path
            path.set_extension("tif");
            let path_str = path.to_string_lossy().to_string();
            let _ = path.pop();
            let geohash = path.file_name()
                .ok_or("geohash not found in path")?
                .to_string_lossy().to_string();
            let _ = path.pop();
            let platform = path.file_name()
                .ok_or("platform not found in path")?
                .to_string_lossy().to_string();

            // initialize ImageMetadata
            let image_metadata = ImageMetadata {
                coverage: coverage,
                geohash: geohash,
                path: path_str,
                platform: platform,
            };

            vec.push(image_metadata);
        }

        Ok(vec)
    }
}<|MERGE_RESOLUTION|>--- conflicted
+++ resolved
@@ -32,22 +32,12 @@
 
         std::fs::create_dir_all(&path)?;
 
-<<<<<<< HEAD
-        // save image file
-        path.push(product_id);
-        path.set_extension("tif");
-
-        {
-            let image = st_image.get_image();
-            image.save_with_format(&path, ImageFormat::Tiff)?;
-        }
-=======
         // save image file 'self.directory/platform/geohash/tile' - TODO error
         path.push(tile);
+        path.set_extension("tif");
         
         let driver = Driver::get("GTiff").unwrap();
         dataset.create_copy(&driver, &path.to_string_lossy()).unwrap();
->>>>>>> 55599b7d
 
         // write metadata file
         path.set_extension("meta");
